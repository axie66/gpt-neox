# coding=utf-8
#
# Copyright 2021 Biderman et al. This file is based on code by the authors denoted below and has been modified from its original version.
#
# Copyright (c) 2020, NVIDIA CORPORATION.  All rights reserved.
#
# Licensed under the Apache License, Version 2.0 (the "License");
# you may not use this file except in compliance with the License.
# You may obtain a copy of the License at
#
#     http://www.apache.org/licenses/LICENSE-2.0
#
# Unless required by applicable law or agreed to in writing, software
# distributed under the License is distributed on an "AS IS" BASIS,
# WITHOUT WARRANTIES OR CONDITIONS OF ANY KIND, either express or implied.
# See the License for the specific language governing permissions and
# limitations under the License.

"""Utilities for models."""

import math

import torch
from deepspeed.ops.sparse_attention import SparseSelfAttention, VariableSparsityConfig, FixedSparsityConfig, \
    BigBirdSparsityConfig, BSLongformerSparsityConfig
from deepspeed.ops.sparse_attention.sparsity_config import LocalSlidingWindowSparsityConfig
from megatron.model.norms import LayerNorm, RMSNorm, ScaleNorm


def get_params_for_weight_decay_optimization(module, neox_args):
    """Divide params into with-weight-decay and without-weight-decay groups.
    Layernorms and biases will have no weight decay but the rest will.
    """
    weight_decay_params = {'params': []}
    no_weight_decay_params = {'params': [], 'weight_decay': 0.0}
<<<<<<< HEAD
    from megatron.model.norms import LayerNorm, RMSNorm, ScaleNorm, ApexLayerNorm
=======
>>>>>>> ced69eac
    for module_ in module.modules():
        if any([isinstance(module_, ApexLayerNorm), isinstance(module_, LayerNorm), isinstance(module_, RMSNorm), isinstance(module_, ScaleNorm)]) or \
                (neox_args.weight_decay == 0.0):  # also include all parameters here if no weight decay is being done
            no_weight_decay_params['params'].extend(
                [p for p in list(module_._parameters.values())
                 if p is not None])
        else:
            weight_decay_params['params'].extend(
                [p for n, p in list(module_._parameters.items())
                 if p is not None and n != 'bias'])
            no_weight_decay_params['params'].extend(
                [p for n, p in list(module_._parameters.items())
                 if p is not None and n == 'bias'])
    if neox_args.weight_decay == 0.0:
        # only return a single param group
        # with onebitadam, we want to minimize the calls to compressed_allreduce. Every param group calls it once.
        # to avoid this, only use a single param group when weight decay is off.
        return [no_weight_decay_params]
    return weight_decay_params, no_weight_decay_params


def exists(x):
    return x is not None


class Lambda(torch.nn.Module):
    def __init__(self, func):
        super().__init__()
        self.func = func

    def forward(self, x):
        return self.func(x)


class SequentialWrapper(torch.nn.Module):
    """
    Used to convert a deepspeed PipelineModule to an nn.Sequential like model whilst retaining
    activation checkpointing.
    """

    def __init__(self, layers, activation_checkpoint_interval, activation_checkpoint_func, parent_class_name=None):
        super().__init__()
        self.sequential = torch.nn.Sequential(*layers)
        self.activation_checkpoint_interval = activation_checkpoint_interval
        self.parent_class_name = parent_class_name
        self.activation_checkpoint_func = activation_checkpoint_func

    def _is_checkpointable(self, funcs):
        if self.parent_class_name == 'GPT2ModelPipe':
            return all('ParallelTransformerLayerPipe' in f.__class__.__name__
                       for f in funcs)
        params = [f.parameters() for f in funcs if isinstance(f, torch.nn.Module)]
        return any(len(list(p)) > 0 for p in params)

    def inference_mode(self):
        _set_get_key_value(self.sequential, True)

    def train_mode(self):
        _set_get_key_value(self.sequential, False)

    def forward(self, forward_input):

        def exec_range_func(start, end):
            ''' Helper function to be used with checkpoint()
            Adapted from torch.utils.checkpoint:checkpoint_sequential()
            '''

            def exec_func(*inputs):
                # Single tensor inputs need to be unwrapped
                if len(inputs) == 1:
                    inputs = inputs[0]
                for idx, layer in enumerate(self.sequential[start:end]):
                    inputs = layer(inputs)
                return inputs

            return exec_func

        if self.activation_checkpoint_interval == 0:
            func = exec_range_func(0, len(self.sequential))
            x = func(forward_input)
        else:
            num_layers = len(self.sequential)
            x = forward_input
            for start_idx in range(0, num_layers, self.activation_checkpoint_interval):
                end_idx = min(start_idx + self.activation_checkpoint_interval,
                              num_layers)

                funcs = self.sequential[start_idx:end_idx]
                # Since we either pass tensors or tuples of tensors without unpacking, we
                # need to be careful not to double-wrap tensors with tuple.
                if not isinstance(x, tuple):
                    x = (x,)

                if self._is_checkpointable(funcs):
                    x = self.activation_checkpoint_func(
                        exec_range_func(start_idx,
                                        end_idx),
                        *x)
                else:
                    x = exec_range_func(start_idx, end_idx)(*x)
        return x


def _set_get_key_value(base, value):
    # utility used to recursively set the get key attribute value to true/false
    # (i.e switch between inference and train mode)

    assert isinstance(value, bool)
    for m in base:
        if hasattr(m, 'get_key_value'):
            m.get_key_value = value
        if hasattr(m, 'children'):
            _set_get_key_value(m.children(), value)


def configure_sparse_attention(neox_args, attention_type, num_attention_heads, mpu):
    if attention_type == "sparse_fixed":
        # you can think of local window size as `block_size` * `num_local_blocks`.
        # so if you wanted to set a local window size of 256, set block size to 16 and `num_local_blocks` to 16
        sparsity_config = FixedSparsityConfig(
            num_heads=num_attention_heads,
            block=neox_args.sparsity_config.get("block", 16),
            different_layout_per_head=neox_args.sparsity_config.get("different_layout_per_head", False),
            num_local_blocks=neox_args.sparsity_config.get("num_local_blocks", 4),
            num_global_blocks=neox_args.sparsity_config.get("num_global_blocks", 1),
            num_different_global_patterns=neox_args.sparsity_config.get("num_different_global_patterns", 1),
            attention='unidirectional',
            horizontal_global_attention=False,
        )
    elif attention_type == "sparse_variable":
        sparsity_config = VariableSparsityConfig(
            num_heads=num_attention_heads,
            block=neox_args.sparsity_config.get("block", 16),
            different_layout_per_head=neox_args.sparsity_config.get("different_layout_per_head", False),
            num_random_blocks=neox_args.sparsity_config.get("num_random_blocks", 0),
            local_window_blocks=neox_args.sparsity_config.get("local_window_blocks", [4]),
            global_block_indices=neox_args.sparsity_config.get("global_block_indices", [0]),
            global_block_end_indices=neox_args.sparsity_config.get("global_block_end_indices", None),
            attention="unidirectional",
            horizontal_global_attention=False,
        )
    elif attention_type == "local":
        # can configure with `num_local_blocks` or `num_sliding_window_blocks`
        num_local_blocks = neox_args.sparsity_config.get("num_local_blocks",
                                                         neox_args.sparsity_config.get("num_sliding_window_blocks", 4))
        sparsity_config = LocalSlidingWindowSparsityConfig(
            num_heads=num_attention_heads,
            block=neox_args.sparsity_config.get("block", 16),
            num_sliding_window_blocks=num_local_blocks,
            attention='unidirectional'
        )
    elif attention_type == "bigbird":
        sparsity_config = BigBirdSparsityConfig(
            num_heads=num_attention_heads,
            block=neox_args.sparsity_config.get("block", 16),
            different_layout_per_head=neox_args.sparsity_config.get("different_layout_per_head", False),
            num_random_blocks=neox_args.sparsity_config.get("num_random_blocks", 1),
            num_sliding_window_blocks=neox_args.sparsity_config.get("num_sliding_window_blocks", 3),
            num_global_blocks=neox_args.sparsity_config.get("num_global_blocks", 1),
            attention='unidirectional'
        )
    elif attention_type == "bslongformer":
        sparsity_config = BSLongformerSparsityConfig(
            num_heads=num_attention_heads,
            block=neox_args.sparsity_config.get("block", 16),
            different_layout_per_head=neox_args.sparsity_config.get("different_layout_per_head", False),
            num_sliding_window_blocks=neox_args.sparsity_config.get("num_sliding_window_blocks", 3),
            global_block_indices=neox_args.sparsity_config.get("global_block_indices", [0]),
            global_block_end_indices=neox_args.sparsity_config.get("global_block_end_indices", None),
            attention='unidirectional'
        )
    else:
        raise ValueError(f"Attention type {attention_type} not recognized")
    return SparseSelfAttention(
        sparsity_config=sparsity_config,
        max_seq_length=neox_args.seq_length,
        attn_mask_mode='add',
        mpu=mpu)<|MERGE_RESOLUTION|>--- conflicted
+++ resolved
@@ -24,7 +24,7 @@
 from deepspeed.ops.sparse_attention import SparseSelfAttention, VariableSparsityConfig, FixedSparsityConfig, \
     BigBirdSparsityConfig, BSLongformerSparsityConfig
 from deepspeed.ops.sparse_attention.sparsity_config import LocalSlidingWindowSparsityConfig
-from megatron.model.norms import LayerNorm, RMSNorm, ScaleNorm
+from megatron.model.norms import LayerNorm, RMSNorm, ScaleNorm, ApexLayerNorm
 
 
 def get_params_for_weight_decay_optimization(module, neox_args):
@@ -33,10 +33,6 @@
     """
     weight_decay_params = {'params': []}
     no_weight_decay_params = {'params': [], 'weight_decay': 0.0}
-<<<<<<< HEAD
-    from megatron.model.norms import LayerNorm, RMSNorm, ScaleNorm, ApexLayerNorm
-=======
->>>>>>> ced69eac
     for module_ in module.modules():
         if any([isinstance(module_, ApexLayerNorm), isinstance(module_, LayerNorm), isinstance(module_, RMSNorm), isinstance(module_, ScaleNorm)]) or \
                 (neox_args.weight_decay == 0.0):  # also include all parameters here if no weight decay is being done
